apiVersion: apiregistration.k8s.io/v1
kind: APIService
metadata:
  name: v1alpha1.{{ .Values.groupName }}
  labels:
    app: {{ include "transip-webhook.name" . }}
    chart: {{ include "transip-webhook.chart" . }}
    release: {{ .Release.Name }}
    heritage: {{ .Release.Service }}
  annotations:
<<<<<<< HEAD
    cert-manager.k8s.io/inject-ca-from: "{{ .Release.Namespace }}/{{ include "transip-webhook.servingCertificate" . }}"
=======
    cert-manager.io/inject-ca-from: "{{ .Release.Namespace }}/{{ include "transip-webhook.servingCertificate" . }}"
>>>>>>> 41e048a2
spec:
  group: {{ .Values.groupName }}
  groupPriorityMinimum: 1000
  versionPriority: 15
  service:
    name: {{ include "transip-webhook.fullname" . }}
    namespace: {{ .Release.Namespace }}
  version: v1alpha1<|MERGE_RESOLUTION|>--- conflicted
+++ resolved
@@ -8,11 +8,7 @@
     release: {{ .Release.Name }}
     heritage: {{ .Release.Service }}
   annotations:
-<<<<<<< HEAD
-    cert-manager.k8s.io/inject-ca-from: "{{ .Release.Namespace }}/{{ include "transip-webhook.servingCertificate" . }}"
-=======
     cert-manager.io/inject-ca-from: "{{ .Release.Namespace }}/{{ include "transip-webhook.servingCertificate" . }}"
->>>>>>> 41e048a2
 spec:
   group: {{ .Values.groupName }}
   groupPriorityMinimum: 1000
